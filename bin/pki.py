--- conflicted
+++ resolved
@@ -328,8 +328,6 @@
 
     options = parseoptions(configfile)
 
-<<<<<<< HEAD
-=======
     # FIXME: Validate options
 
     backend = None
@@ -355,6 +353,4 @@
         sys.stderr.write("Error: Unknown command %s\n" % (command,))
         usage()
         sys.exit(1)
-
->>>>>>> b31a0978
     sys.exit(0)